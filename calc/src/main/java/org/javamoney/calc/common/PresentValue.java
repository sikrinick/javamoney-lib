--- conflicted
+++ resolved
@@ -28,14 +28,9 @@
  * <p>
  * <img src= "http://www.financeformulas.net/Formula%20Images/Present%20Value%201.gif" />
  * <p>
-<<<<<<< HEAD
  * alterantively this can be written also as (which is much easier to implement):<br/>
- *
-=======
- * alterantively this can be written also as (which is much easier to implement):<br>
  * 
  * @see http://www.financeformulas.net/Present_Value.html
->>>>>>> 9708fa78
  * @author Anatole Tresch
  * @see http://www.financeformulas.net/Present_Value.html
  */
