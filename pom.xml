<project xmlns="http://maven.apache.org/POM/4.0.0" xmlns:xsi="http://www.w3.org/2001/XMLSchema-instance"
	xsi:schemaLocation="http://maven.apache.org/POM/4.0.0 http://maven.apache.org/xsd/maven-4.0.0.xsd">
	<modelVersion>4.0.0</modelVersion>

	<groupId>org.javamoney</groupId>
	<version>0.3-SNAPSHOT</version>
	<artifactId>money-extras</artifactId>
	<name>Money and Currency - Extras not part of JSR 354</name>
	<packaging>bundle</packaging>

	<properties>
		<jdkVersion>1.7</jdkVersion>
		<maven.compile.targetLevel>${jdkVersion}</maven.compile.targetLevel>
		<maven.compile.sourceLevel>${jdkVersion}</maven.compile.sourceLevel>
		<javamoney.version>0.6-SNAPSHOT</javamoney.version>
	</properties>

    <licenses>
        <license>
            <name>Apache License version 2.0</name>
            <url>LICENSE.txt</url>
        </license>
    </licenses>

	<build>
		<pluginManagement>
			<plugins>
				<!-- ======================================================= -->
				<!-- Packaging (OSGi bundle) -->
				<!-- ======================================================= -->
				<plugin>
					<groupId>org.apache.felix</groupId>
					<artifactId>maven-bundle-plugin</artifactId>
					<version>2.3.5</version>
					<extensions>true</extensions>
					<configuration>
						<instructions>
							<Export-Package>org.javamoney.*</Export-Package>
							<Private-Package>!*</Private-Package>
						</instructions>
					</configuration>
				</plugin>


				<plugin>
					<groupId>org.apache.maven.plugins</groupId>
					<artifactId>maven-compiler-plugin</artifactId>
					<version>2.1</version>
					<configuration>
						<debug>true</debug>
						<optimize>true</optimize>
						<source>${maven.compile.sourceLevel}</source>
						<target>${maven.compile.targetLevel}</target>
						<encoding>${project.build.sourceEncoding}</encoding>
					</configuration>
				</plugin>
			</plugins>
		</pluginManagement>
		<plugins>
			<!-- ======================================================= -->
			<!-- Packaging (OSGi bundle) -->
			<!-- ======================================================= -->
			<plugin>
				<groupId>org.apache.felix</groupId>
				<artifactId>maven-bundle-plugin</artifactId>
			</plugin>
		</plugins>
	</build>
	<dependencies>
		<dependency>
			<groupId>javax.money</groupId>
<<<<<<< HEAD
=======
			<artifactId>money-api-platform</artifactId>
			<version>${javamoney.version}</version>
		</dependency>
		<dependency>
			<groupId>javax.money</groupId>
>>>>>>> 8b46f313
			<artifactId>money-api-convert</artifactId>
			<version>${javamoney.version}</version>
		</dependency>
		<dependency>
			<groupId>javax.money</groupId>
			<artifactId>money-api-format</artifactId>
			<version>${javamoney.version}</version>
		</dependency>
		<dependency>
			<groupId>javax.money</groupId>
			<artifactId>money-api-ext</artifactId>
			<version>${javamoney.version}</version>
		</dependency>
		<dependency>
			<groupId>javax.money</groupId>
			<artifactId>money-ri-platform</artifactId>
			<version>${javamoney.version}</version>
		</dependency>
		<dependency>
			<groupId>junit</groupId>
			<artifactId>junit</artifactId>
			<version>4.8.2</version>
			<scope>test</scope>
		</dependency>
	</dependencies>
</project><|MERGE_RESOLUTION|>--- conflicted
+++ resolved
@@ -69,14 +69,11 @@
 	<dependencies>
 		<dependency>
 			<groupId>javax.money</groupId>
-<<<<<<< HEAD
-=======
 			<artifactId>money-api-platform</artifactId>
 			<version>${javamoney.version}</version>
 		</dependency>
 		<dependency>
 			<groupId>javax.money</groupId>
->>>>>>> 8b46f313
 			<artifactId>money-api-convert</artifactId>
 			<version>${javamoney.version}</version>
 		</dependency>
